use burn::tensor::{backend::AutodiffBackend, Tensor};

use crate::print_tensor_with_title;

/// Calculate the pairwise Euclidean distance matrix for a given 2D tensor
///
/// # Arguments
/// * `x` - A 2D tensor of shape (n_samples, n_features) where each row is a sample and each column is a feature
///
/// # Returns
/// A 1D tensor containing the pairwise distances (upper triangular part of the distance matrix) of shape (n_samples)
///
/// This function computes the pairwise Euclidean distance between samples by using broadcasting
/// to efficiently subtract the samples from each other, squaring the differences, and summing across the features.
pub fn euclidean<B: AutodiffBackend>(x: Tensor<B, 2>) -> Tensor<B, 1> {
    let n_samples = x.dims()[0]; // Number of samples (rows)
    let _n_features = x.dims()[1]; // Number of features (columns)

    // Expand x to shapes that allow broadcasting for pairwise subtraction
    let x_expanded = x.clone().unsqueeze::<3>(); // Shape: (1, n_samples, n_features)
    let x_transposed = x.clone().unsqueeze_dim(1); // Shape: (n_samples, 1, n_features)

    // Compute pairwise differences using broadcasting
    let diff = x_expanded - x_transposed; // Shape: (n_samples, n_samples, n_features)

    // Square the differences element-wise using powi_scalar
    let squared_diff = diff.powi_scalar(2); // Element-wise squared differences

    // Sum across the feature dimension (axis 2), producing a shape of (n_samples, n_samples)
    let pairwise_squared_distances = squared_diff.sum_dim(2); // Sum across the feature dimension

    // Use `flatten()` to convert the upper triangular part (excluding the diagonal) into a 1D tensor
    let pairwise_distances = pairwise_squared_distances.triu(0); // Extract the upper triangular part (without diagonal)

    // Extract the first column (distances from the first sample to all others)
    let distances = pairwise_distances
        .slice([0..n_samples, 0..1])
        .reshape([n_samples]);

    distances
}

/// Computes the sum of the top K smallest pairwise squared Euclidean distances for each sample in the input tensor.
///
/// This function calculates the Euclidean distances between all pairs of samples in the input tensor `x` using an efficient method
/// that avoids creating a full 3D tensor of pairwise distances. It then returns the sum of the K smallest distances for each sample.
///
/// # Parameters
/// - `x`: A 2D tensor of shape `(n_samples, n_features)` representing the dataset, where each row is a sample and each column is a feature.
/// - `k`: The number of nearest neighbors to consider when computing the sum of distances.
///
/// # Returns
/// - A 1D tensor of shape `(n_samples,)` containing the sum of the squared Euclidean distances to the top K nearest neighbors
///   for each sample. The distance computation is done efficiently using broadcasting to avoid creating large intermediate tensors.
///
/// # Example
/// ```rust
/// let x = Tensor::from([[1.0, 2.0], [3.0, 4.0], [5.0, 6.0]]);
/// let k = 2;
/// let result = euclidean_knn(x, k);
/// println!("{:?}", result); // Output: sum of squared distances for each sample to its 2 nearest neighbors
/// ```
<<<<<<< HEAD
pub fn euclidean_knn<B: AutodiffBackend>(x: Tensor<B, 2>, k: usize) -> Tensor<B, 1> {
    let n_samples = x.dims()[0]; // Number of samples (rows)
    let _n_features = x.dims()[1]; // Number of features (columns)

    // Expand x to shapes that allow broadcasting for pairwise subtraction:
    // Shape of x_expanded: (1, n_samples, n_features)
    let x_expanded = x.clone().unsqueeze::<3>();

    // Shape of x_transposed: (n_samples, 1, n_features)
    let x_transposed = x.clone().unsqueeze_dim(1);

    // Compute pairwise differences using broadcasting:
    // Shape: (n_samples, n_samples, n_features)
    let diff = x_expanded - x_transposed;

    // Element-wise square the differences:
    let squared_diff = diff.powi_scalar(2); // Shape: (n_samples, n_samples, n_features)
=======
///
/// # Notes
/// - The computation of pairwise distances leverages broadcasting to calculate the squared distances between samples
///   without explicitly creating a full pairwise distance matrix.
/// - The function is designed to be efficient by avoiding the full pairwise distance matrix, which can be large for datasets with many samples.
/// - The tensor operations require that the backend supports the relevant operations for broadcasting, summing, and matrix multiplication.

pub fn euclidean_knn<B: AutodiffBackend>(x: Tensor<B, 2>, k: usize) -> Tensor<B, 1> {
    let n_samples = x.dims()[0]; // Number of samples (rows)
    let _n_features = x.dims()[1]; // Number of features (columns)

    // Efficient pairwise squared Euclidean distance computation:
    // We compute the distances without explicitly creating the full 3D tensor.
>>>>>>> 5eb8f68f

    // Sum along the feature dimension (axis 2) to get squared Euclidean distance:
    let pairwise_squared_distances = squared_diff.sum_dim(2); // Shape: (n_samples, n_samples)

    // this speeds up the KNN calculations after this line
    let pairwise_distances = pairwise_squared_distances.triu(0); // Extract the upper triangular part (without diagonal)

    // Step 3: Get the top K smallest distances for each sample (along axis 1)
    let (top_k_distances, _top_k_indices) = pairwise_distances.topk_with_indices(k, 1);

    // Step 4: Sum the top K distances for each sample
    let sum_of_top_k_distances = top_k_distances.sum_dim(1).reshape([n_samples]); // Shape: (n_samples)

    // Return the sum of the top K distances
    sum_of_top_k_distances
}<|MERGE_RESOLUTION|>--- conflicted
+++ resolved
@@ -60,9 +60,9 @@
 /// let result = euclidean_knn(x, k);
 /// println!("{:?}", result); // Output: sum of squared distances for each sample to its 2 nearest neighbors
 /// ```
-<<<<<<< HEAD
 pub fn euclidean_knn<B: AutodiffBackend>(x: Tensor<B, 2>, k: usize) -> Tensor<B, 1> {
     let n_samples = x.dims()[0]; // Number of samples (rows)
+    let _n_features = x.dims()[1]; // Number of features (columns)
     let _n_features = x.dims()[1]; // Number of features (columns)
 
     // Expand x to shapes that allow broadcasting for pairwise subtraction:
@@ -78,21 +78,6 @@
 
     // Element-wise square the differences:
     let squared_diff = diff.powi_scalar(2); // Shape: (n_samples, n_samples, n_features)
-=======
-///
-/// # Notes
-/// - The computation of pairwise distances leverages broadcasting to calculate the squared distances between samples
-///   without explicitly creating a full pairwise distance matrix.
-/// - The function is designed to be efficient by avoiding the full pairwise distance matrix, which can be large for datasets with many samples.
-/// - The tensor operations require that the backend supports the relevant operations for broadcasting, summing, and matrix multiplication.
-
-pub fn euclidean_knn<B: AutodiffBackend>(x: Tensor<B, 2>, k: usize) -> Tensor<B, 1> {
-    let n_samples = x.dims()[0]; // Number of samples (rows)
-    let _n_features = x.dims()[1]; // Number of features (columns)
-
-    // Efficient pairwise squared Euclidean distance computation:
-    // We compute the distances without explicitly creating the full 3D tensor.
->>>>>>> 5eb8f68f
 
     // Sum along the feature dimension (axis 2) to get squared Euclidean distance:
     let pairwise_squared_distances = squared_diff.sum_dim(2); // Shape: (n_samples, n_samples)
